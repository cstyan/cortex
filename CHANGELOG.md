--- conflicted
+++ resolved
@@ -1,10 +1,7 @@
 # Changelog
 
-## 1.8.0 / 2021-03-24
-
-<<<<<<< HEAD
-* [CHANGE] Alertmanager: Don't expose cluster information to tenants via the `/alertmanager/api/v1/status` API endpoint when operating with clustering enabled. #3903
-=======
+## master / unreleased
+
 * [CHANGE] Alertmanager now removes local files after Alertmanager is no longer running for removed or resharded user. #3910
 * [CHANGE] Alertmanager now stores local files in per-tenant folders. Files stored by Alertmanager previously are migrated to new hierarchy. Support for this migration will be removed in Cortex 1.11. #3910
 * [CHANGE] Ruler: deprecated `-ruler.storage.*` CLI flags (and their respective YAML config options) in favour of `-ruler-storage.*`. The deprecated config will be removed in Cortex 1.11. #3945
@@ -34,10 +31,9 @@
 
 * [ENHANCEMENT] Builder: add `-builder.timestamp-tolerance` option which may reduce block size by rounding timestamps to make difference whole seconds. #3891
 
-## 1.8.0 in progress
-
-* [CHANGE] Alertmanager: Don't expose cluster information to tenants via the `/alertmanager/api/v1/status` API endpoint when operating with clustering enabled.
->>>>>>> 484455f7
+## 1.8.0 / 2021-03-24
+
+* [CHANGE] Alertmanager: Don't expose cluster information to tenants via the `/alertmanager/api/v1/status` API endpoint when operating with clustering enabled. #3903
 * [CHANGE] Ingester: don't update internal "last updated" timestamp of TSDB if tenant only sends invalid samples. This affects how "idle" time is computed. #3727
 * [CHANGE] Require explicit flag `-<prefix>.tls-enabled` to enable TLS in GRPC clients. Previously it was enough to specify a TLS flag to enable TLS validation. #3156
 * [CHANGE] Query-frontend: removed `-querier.split-queries-by-day` (deprecated in Cortex 0.4.0). Please use `-querier.split-queries-by-interval` instead. #3813
